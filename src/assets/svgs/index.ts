--- conflicted
+++ resolved
@@ -5,9 +5,7 @@
 import Google from './google.svg';
 import Apple from './apple.svg';
 import Device from './device.svg';
-<<<<<<< HEAD
 import infoIcon from "./Union.svg"
-=======
 import GridIcon from './grid-icon.svg';
 import BlinkEye from './blink-eye.svg';
 import BlueCheck from './blue-check.svg';
@@ -20,7 +18,6 @@
 import ShareIdle from './share-idle.svg';
 import Target from './target.svg';
 import ProfilePlusIcon from './profile-plus-icon.svg';
->>>>>>> d580edcd
 
 export default {
   SolanaDot,
@@ -30,9 +27,7 @@
   Google,
   Apple,
   Device,
-<<<<<<< HEAD
-  infoIcon
-=======
+  infoIcon,
   GridIcon,
   BlinkEye,
   BlueCheck,
@@ -45,5 +40,4 @@
   ShareIdle,
   Target,
   ProfilePlusIcon,
->>>>>>> d580edcd
 };