--- conflicted
+++ resolved
@@ -34,14 +34,6 @@
   onPressUser?: (user: ThreadUser) => void;
 }
 
-<<<<<<< HEAD
-=======
-/**
- * A component that displays the header of a post in a thread,
- * including user avatar, name/handle, verification badge,
- * and a 3-dot menu for “Edit” or “Delete.”
- */
->>>>>>> 618ed942
 export default function PostHeader({
   post,
   onDeletePost,
@@ -66,12 +58,6 @@
     setMenuOpen(!menuOpen);
   };
 
-<<<<<<< HEAD
-  /**
-   * Safely returns the image source for a user's avatar
-   */
-  function getUserAvatarSource(u: ThreadUser): ImageSourcePropType {
-=======
   const handlePressOutside = () => {
     setMenuOpen(false);
   };
@@ -96,9 +82,10 @@
     );
   };
 
-  // Safely returns user’s avatar
+  /**
+   * Safely returns the image source for a user's avatar
+   */
   function getUserAvatar(u: ThreadUser): ImageSourcePropType {
->>>>>>> 618ed942
     if (u.avatar) {
       if (typeof u.avatar === 'string') {
         return {uri: u.avatar};
@@ -132,10 +119,6 @@
             source={getUserAvatar(user)}
             style={styles.threadItemAvatar}
           />
-<<<<<<< HEAD
-=======
-          {/* Example "Add User" corner icon if desired */}
->>>>>>> 618ed942
           <Icons.addUserIcon
             style={{
               position: 'absolute',
@@ -171,12 +154,8 @@
         </View>
       </View>
 
-<<<<<<< HEAD
-      <TouchableOpacity onPress={handlePressMenu}>
-=======
       {/* 3-dot menu */}
       <TouchableOpacity onPress={handleToggleMenu}>
->>>>>>> 618ed942
         <Icons.DotsThree width={20} height={20} />
       </TouchableOpacity>
 
