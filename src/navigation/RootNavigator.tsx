import React from 'react';
import {createStackNavigator} from '@react-navigation/stack';
import IntroScreen from '../screens/IntroScreen/IntroScreen';
import MainTabs from './MainTabs';
import LoginScreen from '../screens/LoginScreen/LoginScreen';
import CoinDetailPage from '../screens/CoinDetailPage/CoinDetailPage';

<<<<<<< HEAD
/**
 * Root stack parameter list.
 * Adjust these if you need to pass params to each screen.
 */
=======
>>>>>>> b6fc6dcb
export type RootStackParamList = {
  Intro: undefined;
  MainTabs: undefined;
  LoginOptions: undefined;
  CoinDetailPage : undefined;
};

const Stack = createStackNavigator<RootStackParamList>();

export default function RootNavigator() {
  return (
    <Stack.Navigator screenOptions={{headerShown: false}}>
      <Stack.Screen name="Intro" component={IntroScreen} />
      <Stack.Screen name="MainTabs" component={MainTabs} />
      <Stack.Screen
        name="LoginOptions"
        component={LoginScreen}
        options={{headerShown: false}}
      />
      <Stack.Screen
        name="CoinDetailPage"
        component={CoinDetailPage}
        options={{headerShown: false}}
      />
    </Stack.Navigator>
  );
}<|MERGE_RESOLUTION|>--- conflicted
+++ resolved
@@ -5,13 +5,6 @@
 import LoginScreen from '../screens/LoginScreen/LoginScreen';
 import CoinDetailPage from '../screens/CoinDetailPage/CoinDetailPage';
 
-<<<<<<< HEAD
-/**
- * Root stack parameter list.
- * Adjust these if you need to pass params to each screen.
- */
-=======
->>>>>>> b6fc6dcb
 export type RootStackParamList = {
   Intro: undefined;
   MainTabs: undefined;
