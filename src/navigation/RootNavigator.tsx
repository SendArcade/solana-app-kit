import React from 'react';
import {createStackNavigator} from '@react-navigation/stack';
import IntroScreen from '../screens/IntroScreen/IntroScreen';
import MainTabs from './MainTabs';
import LoginScreen from '../screens/LoginScreen/LoginScreen';
import CoinDetailPage from '../screens/CoinDetailPage/CoinDetailPage';
<<<<<<< HEAD
import BlinkScreen from '../screens/BlinkScreen';

=======
import EmbeddedWalletScreen from '../screens/EmbeddedWalletScreen';
>>>>>>> 91423630

export type RootStackParamList = {
  Intro: undefined;
  MainTabs: undefined;
  LoginOptions: undefined;
  CoinDetailPage : undefined;
<<<<<<< HEAD
  Blink : undefined;
=======
  EmbeddedWallet: undefined;
>>>>>>> 91423630
};

const Stack = createStackNavigator<RootStackParamList>();

export default function RootNavigator() {
  return (
    <Stack.Navigator screenOptions={{headerShown: false}}>
      <Stack.Screen name="Intro" component={IntroScreen} />
      <Stack.Screen name="MainTabs" component={MainTabs} />
      <Stack.Screen
        name="LoginOptions"
        component={LoginScreen}
        options={{headerShown: false}}
      />
      <Stack.Screen
        name="CoinDetailPage"
        component={CoinDetailPage}
        options={{headerShown: false}}
      />
<<<<<<< HEAD
       <Stack.Screen name="Blink" component={BlinkScreen} />
=======
      <Stack.Screen name="EmbeddedWallet" component={EmbeddedWalletScreen} />
>>>>>>> 91423630
    </Stack.Navigator>
  );
}<|MERGE_RESOLUTION|>--- conflicted
+++ resolved
@@ -4,23 +4,17 @@
 import MainTabs from './MainTabs';
 import LoginScreen from '../screens/LoginScreen/LoginScreen';
 import CoinDetailPage from '../screens/CoinDetailPage/CoinDetailPage';
-<<<<<<< HEAD
 import BlinkScreen from '../screens/BlinkScreen';
 
-=======
 import EmbeddedWalletScreen from '../screens/EmbeddedWalletScreen';
->>>>>>> 91423630
 
 export type RootStackParamList = {
   Intro: undefined;
   MainTabs: undefined;
   LoginOptions: undefined;
   CoinDetailPage : undefined;
-<<<<<<< HEAD
   Blink : undefined;
-=======
   EmbeddedWallet: undefined;
->>>>>>> 91423630
 };
 
 const Stack = createStackNavigator<RootStackParamList>();
@@ -40,11 +34,8 @@
         component={CoinDetailPage}
         options={{headerShown: false}}
       />
-<<<<<<< HEAD
        <Stack.Screen name="Blink" component={BlinkScreen} />
-=======
       <Stack.Screen name="EmbeddedWallet" component={EmbeddedWalletScreen} />
->>>>>>> 91423630
     </Stack.Navigator>
   );
 }