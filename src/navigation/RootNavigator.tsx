import React from 'react';
import {createStackNavigator} from '@react-navigation/stack';
import IntroScreen from '../screens/IntroScreen/IntroScreen';
import MainTabs from './MainTabs';
import LoginScreen from '../screens/LoginScreen/LoginScreen';
import CoinDetailPage from '../screens/CoinDetailPage/CoinDetailPage';
<<<<<<< HEAD
import BlinkScreen from '../screens/BlinkScreen';

=======
import EmbeddedWalletScreen from '../screens/EmbeddedWalletScreen';
>>>>>>> c1ee1f9e

export type RootStackParamList = {
  Intro: undefined;
  MainTabs: undefined;
  LoginOptions: undefined;
  CoinDetailPage : undefined;
<<<<<<< HEAD
  Blink : undefined;
=======
  EmbeddedWallet: undefined;
>>>>>>> c1ee1f9e
};

const Stack = createStackNavigator<RootStackParamList>();

export default function RootNavigator() {
  return (
    <Stack.Navigator screenOptions={{headerShown: false}}>
      <Stack.Screen name="Intro" component={IntroScreen} />
      <Stack.Screen name="MainTabs" component={MainTabs} />
      <Stack.Screen
        name="LoginOptions"
        component={LoginScreen}
        options={{headerShown: false}}
      />
      <Stack.Screen
        name="CoinDetailPage"
        component={CoinDetailPage}
        options={{headerShown: false}}
      />
<<<<<<< HEAD
       <Stack.Screen name="Blink" component={BlinkScreen} />
=======
      <Stack.Screen name="EmbeddedWallet" component={EmbeddedWalletScreen} />
>>>>>>> c1ee1f9e
    </Stack.Navigator>
  );
}<|MERGE_RESOLUTION|>--- conflicted
+++ resolved
@@ -4,23 +4,17 @@
 import MainTabs from './MainTabs';
 import LoginScreen from '../screens/LoginScreen/LoginScreen';
 import CoinDetailPage from '../screens/CoinDetailPage/CoinDetailPage';
-<<<<<<< HEAD
 import BlinkScreen from '../screens/BlinkScreen';
 
-=======
 import EmbeddedWalletScreen from '../screens/EmbeddedWalletScreen';
->>>>>>> c1ee1f9e
 
 export type RootStackParamList = {
   Intro: undefined;
   MainTabs: undefined;
   LoginOptions: undefined;
   CoinDetailPage : undefined;
-<<<<<<< HEAD
   Blink : undefined;
-=======
   EmbeddedWallet: undefined;
->>>>>>> c1ee1f9e
 };
 
 const Stack = createStackNavigator<RootStackParamList>();
@@ -40,11 +34,8 @@
         component={CoinDetailPage}
         options={{headerShown: false}}
       />
-<<<<<<< HEAD
        <Stack.Screen name="Blink" component={BlinkScreen} />
-=======
       <Stack.Screen name="EmbeddedWallet" component={EmbeddedWalletScreen} />
->>>>>>> c1ee1f9e
     </Stack.Navigator>
   );
 }