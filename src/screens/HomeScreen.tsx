--- conflicted
+++ resolved
@@ -1,9 +1,5 @@
 import React from 'react';
-<<<<<<< HEAD
-import {View, Text, StyleSheet, TouchableOpacity} from 'react-native';
-=======
-import {View, Text, StyleSheet, SafeAreaView} from 'react-native';
->>>>>>> d580edcd
+import {View, Text, StyleSheet, TouchableOpacity, SafeAreaView} from 'react-native';
 import Tweet from '../components/tweet/tweet';
 import UserListing from '../components/userListing/userListing';
 import SuggestionsCard from '../components/suggestionsCard/sugegstionsCard';
@@ -19,18 +15,11 @@
   return (
     <SafeAreaView style={styles.container}>
       <Text style={styles.text}>Home Screen</Text>
-<<<<<<< HEAD
             {/* <SuggestionsCard/> */}
 {/* <UserListing/> */}
 {/* <Tweet/> */}
 <TouchableOpacity onPress={() => navigation.navigate('CoinDetailPage')}> <Text>Go To Coin Details</Text></TouchableOpacity>
     </View>
-=======
-            <SuggestionsCard/>
-            <UserListing/>
-            {/* <Tweet data={tweetsData}/> */}
-    </SafeAreaView>
->>>>>>> d580edcd
   );
 }
 
