import React, { useCallback, useState } from 'react';
import {
  SafeAreaView,
  ScrollView,
  View,
  Text,
  TouchableOpacity,
  StyleSheet,
  Platform,
  Alert,
  ActivityIndicator,
  Image,
  ImageBackground,
} from 'react-native';
import { LinearGradient } from 'expo-linear-gradient';
import { BlurView } from 'expo-blur';
import { useAuth } from '../../../modules/walletProviders/hooks/useAuth';
import { useNavigation } from '@react-navigation/native';
import Icons from '../../../assets/svgs';
import COLORS from '@/assets/colors';
import TYPOGRAPHY from '@/assets/typography';
import { AppHeader } from '@/core/sharedUI';

// Commented sections to be re-enabled later if needed
const modules = [
  {
    key: 'pumpfun',
    title: 'Pumpfun',
    subtitle: 'The OG Solana Launchpad',
    navigateTo: 'Pumpfun',
    iconImage: require('@/assets/images/Pumpfun_logo.png'),
    backgroundImage: require('@/assets/images/Pumpfun_bg.png'),
    usePngIcon: true,
  },
  // {
  //   key: 'pumpswap',
  //   title: 'Pump Swap',
  //   description:
  //     'Swap tokens, add/remove liquidity, and create pools on the Solana blockchain.',
  //   backgroundColor: '#BBDEFB',
  //   navigateTo: 'PumpSwap',
  // },
  {
    key: 'launchlab',
    title: 'Launch Lab',
    subtitle: 'Launch Tokens via Rayduim',
    navigateTo: 'LaunchlabsScreen',
    iconComponent: Icons.RadyuimIcom,
    backgroundImage: require('@/assets/images/Rayduim_bg.png'),
  },
  {
    key: 'tokenmill',
    title: 'Token Mill',
    subtitle: 'Launch tokens with customizable bonding curve',
    navigateTo: 'TokenMill',
    iconComponent: Icons.TokenMillIcon,
    backgroundImage: require('@/assets/images/TokenMill_bg.png'),
  },
  {
    key: 'meteora',
    title: 'Meteora',
    subtitle: 'Powerful DEX with concentrated liquidity',
    navigateTo: 'MeteoraScreen',
    iconComponent: Icons.RadyuimIcom, // Reusing an existing icon temporarily
    backgroundImage: require('@/assets/images/TokenMill_bg.png'), // Reusing an existing background temporarily
  },
  // {
  //   key: 'nft',
  //   title: 'NFT Screen',
  //   description:
  //     'Browse, buy, and sell NFTs with integrated wallet support and listing functionality.',
  //   backgroundColor: '#E1BEE7',
  //   navigateTo: 'NftScreen',
  // },
];

// Define styles for the LaunchPads screen
const styles = StyleSheet.create({
  container: {
    flex: 1,
    backgroundColor: COLORS.background,
  },
  scrollContent: {
    paddingHorizontal: 16,
    paddingTop: 16,
    paddingBottom: 80,
  },
  sectionTitle: {
    fontSize: 20,
    fontWeight: '600',
    color: COLORS.white,
    marginBottom: 16,
    marginLeft: 4,
    textAlign: 'center',
  },
  launchCard: {
    width: '100%',
    height: 180,
    borderRadius: 16,
    overflow: 'hidden',
    marginBottom: 16,
  },
  cardBackground: {
    width: '100%',
    height: '100%',
  },
  cardFooter: {
    position: 'absolute',
    flexDirection: 'row',
    alignItems: 'center',
    justifyContent: 'space-between',
    bottom: 0,
    left: 0,
    right: 0,
    height: 60,
    paddingHorizontal: 12,
    paddingBottom: 2,
  },
  cardInfo: {
    flexDirection: 'row',
    alignItems: 'center',
    maxWidth: '75%',
  },
  iconContainer: {
    width: 32,
    height: 32,
    borderRadius: 8,
    justifyContent: 'center',
    alignItems: 'center',
    marginRight: 10,
  },
  textContainer: {
    flex: 1,
  },
  cardTitle: {
    fontSize: 16,
    fontWeight: '700',
    color: COLORS.white,
  },
  cardSubtitle: {
    fontSize: 12,
    color: COLORS.greyLight,
    marginTop: 2,
  },
  launchButton: {
    paddingHorizontal: 16,
    paddingVertical: 6,
    backgroundColor: 'rgba(255, 255, 255, 0.2)',
    borderRadius: 20,
    borderWidth: 1,
    borderColor: 'rgba(255, 255, 255, 0.4)',
    marginLeft: 8,
  },
  launchButtonText: {
    fontSize: 13,
    fontWeight: '600',
    color: COLORS.white,
  }
});

// Android specific styles
const androidStyles = StyleSheet.create({
  safeArea: {
    paddingTop: 30,
  },
});

export default function ModuleScreen() {
  const navigation = useNavigation();

  const handlePress = useCallback((module: any) => {
    if (module.navigateTo) {
      navigation.navigate(module.navigateTo as never);
    }
  }, [navigation]);

  const handleBack = useCallback(() => {
    navigation.goBack();
  }, [navigation]);


  // Render a launch card
  const renderLaunchCard = (module: any) => {
    const IconComponent = module.iconComponent;

    return (
      <View key={module.key} style={styles.launchCard}>
        <ImageBackground
          source={module.backgroundImage}
          style={styles.cardBackground}
          resizeMode="cover"
        >
          <BlurView
            intensity={45}
            tint="dark"
            style={styles.cardFooter}
          >
            <View style={styles.cardInfo}>
              <View style={styles.iconContainer}>
                {module.usePngIcon ? (
                  <Image
                    source={module.iconImage}
                    style={{ width: 32, height: 32 }}
                    resizeMode="contain"
                  />
                ) : module.key === 'launchlab' ? (
                  <IconComponent width={32} height={32} color="#F5C05E" />
                ) : (
                  <IconComponent width={32} height={32} color={COLORS.white} />
                )}
              </View>
              <View style={styles.textContainer}>
                <Text style={styles.cardTitle}>{module.title}</Text>
                <Text style={styles.cardSubtitle}>{module.subtitle}</Text>
              </View>
            </View>
            <TouchableOpacity
              style={styles.launchButton}
              onPress={() => handlePress(module)}
            >
              <Text style={styles.launchButtonText}>Launch</Text>
            </TouchableOpacity>
          </BlurView>
        </ImageBackground>
      </View>
    );
  };

  return (
    <SafeAreaView
      style={[
        styles.container,
        Platform.OS === 'android' && androidStyles.safeArea,
      ]}>
<<<<<<< HEAD
      {renderLoggingOutOverlay()}

      {/* Replace custom header with reusable AppHeader */}
      <AppHeader
=======
      <AppHeader 
>>>>>>> a6b8d4dc
        title="Launchpads"
        showBackButton={true}
        onBackPress={handleBack}
      />

      <ScrollView contentContainerStyle={styles.scrollContent}>
        <Text style={styles.sectionTitle}>Launch via</Text>

        {/* Only render active modules */}
        {modules.map(module => renderLaunchCard(module))}
      </ScrollView>
    </SafeAreaView>
  );
}<|MERGE_RESOLUTION|>--- conflicted
+++ resolved
@@ -232,14 +232,10 @@
         styles.container,
         Platform.OS === 'android' && androidStyles.safeArea,
       ]}>
-<<<<<<< HEAD
       {renderLoggingOutOverlay()}
 
       {/* Replace custom header with reusable AppHeader */}
       <AppHeader
-=======
-      <AppHeader 
->>>>>>> a6b8d4dc
         title="Launchpads"
         showBackButton={true}
         onBackPress={handleBack}
