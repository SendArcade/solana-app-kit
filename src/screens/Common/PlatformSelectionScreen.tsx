import React, { useEffect, useRef } from 'react';
import {
  View,
  Text,
  StyleSheet,
  TouchableOpacity,
  SafeAreaView,
  Dimensions,
  Animated,
  Image,
  Platform,
} from 'react-native';
import { LinearGradient } from 'expo-linear-gradient';
import { useAppNavigation } from '../../hooks/useAppNavigation';
import COLORS from '../../assets/colors';

const { width } = Dimensions.get('window');

export default function PlatformSelectionScreen() {
  const navigation = useAppNavigation();

  const fadeAnim = useRef(new Animated.Value(0)).current;

  const platforms = [
    {
      id: 'threads',
      name: 'Twitter Threads',
      icon: 'https://img.icons8.com/color/96/000000/twitter--v1.png',
      description:
        'Share crypto insights and Web3 discussions through engaging threads',
    },
    {
      id: 'insta',
      name: 'Instagram',
      icon: 'https://img.icons8.com/color/96/000000/instagram-new.png',
      description: 'Showcase your NFTs and share Web3 visual content',
    },
    {
      id: 'chats',
      name: 'Chats',
      icon: 'https://img.icons8.com/color/96/000000/chat--v1.png',
      description:
        'Direct messaging with crypto enthusiasts and Web3 communities',
    },
  ];

  const slideAnim = useRef(platforms.map(() => new Animated.Value(50))).current;
  const scaleAnim = useRef(platforms.map(() => new Animated.Value(1))).current;

  useEffect(() => {
    // Fade in the entire screen header
    Animated.timing(fadeAnim, {
      toValue: 1,
      duration: 600,
      useNativeDriver: true,
    }).start();

    // Slide each platform card up with a staggered effect
    platforms.forEach((_, index) => {
      Animated.timing(slideAnim[index], {
        toValue: 0,
        duration: 450,
        delay: 300 + index * 100,
        useNativeDriver: true,
      }).start();
    });
  }, []);

  const handlePlatformSelection = (platformId: string): void => {
    if (platformId === 'chats') {
      navigation.navigate('ChatScreen' as never);
    } else {
<<<<<<< HEAD
      navigation.navigate('MainTabs');
=======
      navigation.navigate('MainTabs', {screen: 'Feed'} as never);
>>>>>>> 9a2974c1
    }
  };

  const handlePressIn = (index: number): void => {
    Animated.spring(scaleAnim[index], {
      toValue: 0.97,
      useNativeDriver: true,
      speed: 50,
    }).start();
  };

  const handlePressOut = (index: number): void => {
    Animated.spring(scaleAnim[index], {
      toValue: 1,
      useNativeDriver: true,
      speed: 50,
    }).start();
  };

  return (
    <LinearGradient
      // A bolder, more modern gradient background
      colors={['#2C5364', '#203A43', '#0F2027']}
      style={styles.gradientBackground}>
      <SafeAreaView style={styles.safeArea}>
        {/* Header */}
        <View
          style={[
            styles.header,
            Platform.OS === 'android' && styles.androidHeader,
          ]}>
          <Animated.Text style={[styles.title, { opacity: fadeAnim }]}>
            Choose Your Platform
          </Animated.Text>
          <Animated.Text style={[styles.subtitle, { opacity: fadeAnim }]}>
            Select how you want to connect
          </Animated.Text>
        </View>

        {/* Platforms List */}
        <View style={styles.platformContainer}>
          {platforms.map((platform, index) => (
            <Animated.View
              key={platform.id}
              style={[
                styles.platformCardWrapper,
                {
                  opacity: fadeAnim,
                  transform: [
                    { translateY: slideAnim[index] },
                    { scale: scaleAnim[index] },
                  ],
                },
              ]}>
              <TouchableOpacity
                style={styles.platformCard}
                onPress={() => handlePlatformSelection(platform.id)}
                activeOpacity={0.9}
                onPressIn={() => handlePressIn(index)}
                onPressOut={() => handlePressOut(index)}>
                <View style={styles.platformContent}>
                  <Image
                    source={{ uri: platform.icon }}
                    style={styles.platformIcon}
                    defaultSource={{
                      uri: 'https://img.icons8.com/ios-filled/50/cccccc/image.png',
                    }}
                  />
                  <View style={styles.platformTextContainer}>
                    <Text style={styles.platformName}>{platform.name}</Text>
                    <Text style={styles.platformDescription}>
                      {platform.description}
                    </Text>
                  </View>
                </View>
              </TouchableOpacity>
            </Animated.View>
          ))}
        </View>
      </SafeAreaView>
    </LinearGradient>
  );
}

const styles = StyleSheet.create({
  gradientBackground: {
    flex: 1,
  },
  safeArea: {
    flex: 1,
  },

  /* Header */
  header: {
    alignItems: 'center',
    paddingTop: 50,
    paddingBottom: 30,
    paddingHorizontal: 20,
  },
  androidHeader: {
    paddingTop: 70, // Additional padding for Android devices
  },
  title: {
    fontSize: 30,
    fontWeight: '700',
    color: '#fff',
    marginBottom: 8,
  },
  subtitle: {
    fontSize: 16,
    color: '#cccccc',
  },

  /* Platform Cards */
  platformContainer: {
    flex: 1,
    paddingHorizontal: 20,
    marginTop: 10,
  },
  platformCardWrapper: {
    marginBottom: 20,
    borderRadius: 16,
    // Shadow for iOS
    shadowColor: '#000',
    shadowOffset: { width: 0, height: 5 },
    shadowOpacity: 0.12,
    shadowRadius: 10,
    // Elevation for Android
    elevation: 8,
  },
  platformCard: {
    borderRadius: 16,
    backgroundColor: '#fff',
    padding: 20,
  },
  platformContent: {
    flexDirection: 'row',
    alignItems: 'center',
  },
  platformIcon: {
    width: 56,
    height: 56,
    borderRadius: 28,
    marginRight: 16,
    borderWidth: 1,
    borderColor: '#eee',
  },
  platformTextContainer: {
    flex: 1,
  },
  platformName: {
    fontSize: 20,
    fontWeight: '600',
    color: COLORS.black || '#333',
    marginBottom: 4,
  },
  platformDescription: {
    fontSize: 14,
    color: COLORS.greyDark || '#666',
    lineHeight: 20,
  },
});<|MERGE_RESOLUTION|>--- conflicted
+++ resolved
@@ -70,11 +70,7 @@
     if (platformId === 'chats') {
       navigation.navigate('ChatScreen' as never);
     } else {
-<<<<<<< HEAD
-      navigation.navigate('MainTabs');
-=======
       navigation.navigate('MainTabs', {screen: 'Feed'} as never);
->>>>>>> 9a2974c1
     }
   };
 
