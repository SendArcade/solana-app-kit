--- conflicted
+++ resolved
@@ -1,5 +1,5 @@
 # Contributing to Solana App Kit
-<<<<<<< HEAD
+
 We love your input! We want to make contributing to Solana App Kit as easy and transparent as possible, whether it's:
 
 - Reporting a bug  
@@ -34,10 +34,6 @@
 ---
 
 ## Development Process
-=======
-
-We love your input! We want to make contributing to Solana App Kit as easy and transparent as possible, whether it's:
->>>>>>> e233a4f9
 
 We use GitHub to host code, track issues and feature requests, and accept pull requests.
 
