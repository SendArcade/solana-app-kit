<div align="center">

# Solana App Kit'

![Solana App Kit - Cover](https://github.com/user-attachments/assets/202830af-1638-4fa1-b40f-7faac03a1cef)

<!-- Stats badges; using SendArcade/solana-app-kit -->

[![Downloads](https://img.shields.io/github/downloads/SendArcade/solana-app-kit/total?label=Downloads&color=brightgreen&style=flat-square)](https://github.com/SendArcade/solana-app-kit/releases)
[![Forks](https://img.shields.io/github/forks/SendArcade/solana-app-kit?label=Forks&color=blue&style=flat-square)](https://github.com/SendArcade/solana-app-kit/network/members)
[![License](https://img.shields.io/github/license/SendArcade/solana-app-kit?label=License&message=Apache-2.0&color=brightgreen&style=flat-square)](https://github.com/SendArcade/solana-app-kit/blob/main/LICENSE)
<!-- [![App Store](https://img.shields.io/badge/App_Store-0D96F6?style=flat-square&logo=app-store&logoColor=white)](https://apps.apple.com/app/send-arcade/id1)
[![Play Store](https://img.shields.io/badge/Play_Store-414141?style=flat-square&logo=google-play&logoColor=white)](https://play.google.com/store/apps/details?id=com.sendarcade) -->
[![Twitter](https://img.shields.io/badge/Twitter-1DA1F2?style=flat-square&logo=twitter&logoColor=white)](https://x.com/sendarcadefun)

A modern React Native social application built on the Solana blockchain, providing a complete starter kit for building decentralized social experiences.

Anyone—whether a seasoned React Native developer or a newcomer—can bring their ideas and seamlessly integrate them with Solana protocols.

</div>

## Table of Contents

- [Core Blockchain Features](#core-blockchain-features)
- [App Features](#app-features)
- [Documentation](#documentation)
- [Core Installation](#core-installation)
- [Tech Stack](#tech-stack)
- [Prerequisites](#prerequisites)
- [Quick Start](#quick-start)
- [Hotkeys](#hotkeys)
- [Development Mode Guide](#development-mode-guide)
- [Getting Started](#getting-started)
- [Project Structure](#project-structure)
- [Modules](#modules)
- [Examples](#examples)
- [Production Deployment](#production-deployment)
- [Dependencies](#dependencies)
- [Contributing](#contributing)
- [Contributors](#contributors)
- [License](#license)
- [Troubleshooting](#troubleshooting)
- [Security](#security)
- [Community](#community)

## Core Blockchain Features

<div style="background: linear-gradient(to right, #1a1f71, #0099FF); border-radius: 8px; padding: 15px; margin-bottom: 20px; color: white;">
  <h3 style="margin-top: 0; color: white;">🔗 Token Operations</h3>
  <ul style="padding-left: 20px;">
    <li><strong>Token creation and launching</strong> with TokenMill</li>
    <li><strong>Token trading</strong> through PumpSwap SDK</li>
    <li><strong>Token balances and transaction history</strong></li>
    <li><strong>Bonding curve configuration</strong> and visualization</li>
  </ul>

  <h3 style="color: white;">🖼️ NFT Integration</h3>
  <ul style="padding-left: 20px;">
    <li><strong>NFT fetching and display</strong></li>
    <li><strong>NFT listing and purchase</strong></li>
    <li><strong>Collection viewing</strong> with floor prices</li>
    <li><strong>Compressed NFT support</strong></li>
  </ul>

  <h3 style="color: white;">💹 DeFi Capabilities</h3>
  <ul style="padding-left: 20px;">
    <li><strong>Token swapping</strong> via PumpSwap</li>
    <li><strong>Liquidity pool creation and management</strong></li>
    <li><strong>Staking and vesting functionality</strong></li>
    <li><strong>Market data integration</strong></li>
    <li><strong>Fund management</strong> for users and markets</li>
  </ul>

  <h3 style="color: white;">📊 Market Data</h3>
  <ul style="padding-left: 20px;">
    <li><strong>Real-time price charts</strong></li>
    <li><strong>Portfolio tracking</strong></li>
    <li><strong>Integration</strong> with CoinGecko, BirdEye, and CoinMarketCap</li>
  </ul>
</div>

## App Features

<div style="background: linear-gradient(to right, #663399, #9370DB); border-radius: 8px; padding: 15px; margin-bottom: 20px; color: white;">
  <h3 style="margin-top: 0; color: white;">👛 Wallet Integration</h3>
  <ul style="padding-left: 20px;">
    <li><strong>Multiple wallet connection methods</strong></li>
    <li><strong>Embedded wallet support</strong> via Privy</li>
    <li><strong>External wallet connections</strong></li>
    <li><strong>Dynamic wallet integration</strong></li>
    <li><strong>Transaction signing and management</strong></li>
    <li><strong>Turnkey wallet management</strong></li>
  </ul>

  <h3 style="color: white;">👥 Social Features</h3>
  <ul style="padding-left: 20px;">
    <li><strong>User profiles</strong> and following system</li>
    <li><strong>Social feed</strong> with posts and interactions</li>
    <li><strong>Messaging</strong> via Dialect Blinks</li>
    <li><strong>Community engagement features</strong></li>
    <li><strong>NFT display and management</strong></li>
    <li><strong>IPFS storage</strong> for metadata</li>
  </ul>

  <h3 style="color: white;">🎨 UI/UX</h3>
  <ul style="padding-left: 20px;">
    <li><strong>Modern, responsive design</strong></li>
    <li><strong>Tab-based navigation</strong></li>
    <li><strong>Interactive charts</strong> and visualizations</li>
    <li><strong>Loading states</strong> and error handling</li>
    <li><strong>Platform-specific optimizations</strong></li>
  </ul>

  <h3 style="color: white;">🖥️ Backend Features</h3>
  <ul style="padding-left: 20px;">
    <li><strong>RESTful API</strong> for token operations</li>
    <li><strong>Social data storage</strong> and retrieval</li>
    <li><strong>Token market creation</strong> and management</li>
    <li><strong>Swapping tokens</strong> via Jupiter and PumpSwap</li>
    <li><strong>Staking and vesting</strong> functionality</li>
    <li><strong>Image upload</strong> and storage</li>
  </ul>
</div>

## Documentation

You can view the full documentation of the kit at: [https://docs.1doma.in/docs/introduction](https://docs.1doma.in/docs/introduction)

## Core Installation

```sh
npm install solana-app-kit
```

## Tech Stack

<div align="center" style="background: #f8f9fa; padding: 20px; border-radius: 10px; margin-bottom: 20px;">
  <table style="border-collapse: separate; border-spacing: 10px; width: 100%; max-width: 800px;">
    <tr>
      <td align="center" style="width: 120px; height: 120px; background: white; border-radius: 12px; box-shadow: 0 4px 8px rgba(0,0,0,0.1); transition: all 0.3s; padding: 15px;">
        <a href="https://reactnative.dev/" target="_blank" rel="noopener noreferrer">
          <img src="https://d33wubrfki0l68.cloudfront.net/554c3b0e09cf167f0281fda839a5433f2040b349/ecfc9/img/header_logo.svg" width="60" height="60" alt="React Native" />
          <br /><span style="font-weight: 500; color: #333;">React Native</span>
        </a>
      </td>
      <td align="center" style="width: 120px; height: 120px; background: white; border-radius: 12px; box-shadow: 0 4px 8px rgba(0,0,0,0.1); transition: all 0.3s; padding: 15px;">
        <a href="https://expo.dev/" target="_blank" rel="noopener noreferrer">
          <img src="https://www.vectorlogo.zone/logos/expoio/expoio-icon.svg" width="60" height="60" alt="Expo" />
          <br /><span style="font-weight: 500; color: #333;">Expo</span>
        </a>
      </td>
      <td align="center" style="width: 120px; height: 120px; background: white; border-radius: 12px; box-shadow: 0 4px 8px rgba(0,0,0,0.1); transition: all 0.3s; padding: 15px;">
        <a href="https://solana.com/" target="_blank" rel="noopener noreferrer">
          <img src="https://raw.githubusercontent.com/solana-labs/token-list/main/assets/mainnet/So11111111111111111111111111111111111111112/logo.png" width="60" height="60" alt="Solana" />
          <br /><span style="font-weight: 500; color: #333;">Solana</span>
        </a>
      </td>
      <td align="center" style="width: 120px; height: 120px; background: white; border-radius: 12px; box-shadow: 0 4px 8px rgba(0,0,0,0.1); transition: all 0.3s; padding: 15px;">
        <a href="https://privy.io/" target="_blank" rel="noopener noreferrer">
          <img src="https://avatars.githubusercontent.com/u/81824329?s=200&v=4" width="60" height="60" alt="Privy" />
          <br /><span style="font-weight: 500; color: #333;">Privy</span>
        </a>
      </td>
      <td align="center" style="width: 120px; height: 120px; background: white; border-radius: 12px; box-shadow: 0 4px 8px rgba(0,0,0,0.1); transition: all 0.3s; padding: 15px;">
        <a href="https://redux-toolkit.js.org/" target="_blank" rel="noopener noreferrer">
          <img src="https://cdn.worldvectorlogo.com/logos/redux.svg" width="60" height="60" alt="Redux" />
          <br /><span style="font-weight: 500; color: #333;">Redux</span>
        </a>
      </td>
    </tr>
    <tr>
      <td align="center" style="width: 120px; height: 120px; background: white; border-radius: 12px; box-shadow: 0 4px 8px rgba(0,0,0,0.1); transition: all 0.3s; padding: 15px;">
        <a href="https://reactnavigation.org/" target="_blank" rel="noopener noreferrer">
          <img src="https://reactnavigation.org/img/spiro.svg" width="60" height="60" alt="React Navigation" />
          <br /><span style="font-weight: 500; color: #333;">React Nav</span>
        </a>
      </td>
      <td align="center" style="width: 120px; height: 120px; background: white; border-radius: 12px; box-shadow: 0 4px 8px rgba(0,0,0,0.1); transition: all 0.3s; padding: 15px;">
        <a href="https://www.typescriptlang.org/" target="_blank" rel="noopener noreferrer">
          <img src="https://cdn.worldvectorlogo.com/logos/typescript.svg" width="60" height="60" alt="TypeScript" />
          <br /><span style="font-weight: 500; color: #333;">TypeScript</span>
        </a>
      </td>
      <td align="center" style="width: 120px; height: 120px; background: white; border-radius: 12px; box-shadow: 0 4px 8px rgba(0,0,0,0.1); transition: all 0.3s; padding: 15px;">
        <a href="https://turnkey.io/" target="_blank" rel="noopener noreferrer">
          <img src="https://avatars.githubusercontent.com/u/104513330?s=200&v=4" width="60" height="60" alt="Turnkey" />
          <br /><span style="font-weight: 500; color: #333;">Turnkey</span>
        </a>
      </td>
      <td align="center" style="width: 120px; height: 120px; background: white; border-radius: 12px; box-shadow: 0 4px 8px rgba(0,0,0,0.1); transition: all 0.3s; padding: 15px;">
        <a href="https://dynamic.xyz/" target="_blank" rel="noopener noreferrer">
          <img src="https://avatars.githubusercontent.com/u/96269716?s=200&v=4" width="60" height="60" alt="Dynamic" />
          <br /><span style="font-weight: 500; color: #333;">Dynamic</span>
        </a>
      </td>
      <td align="center" style="width: 120px; height: 120px; background: white; border-radius: 12px; box-shadow: 0 4px 8px rgba(0,0,0,0.1); transition: all 0.3s; padding: 15px;">
        <a href="https://docs.expo.dev/versions/latest/sdk/imagepicker/" target="_blank" rel="noopener noreferrer">
          <img src="https://www.vectorlogo.zone/logos/expoio/expoio-icon.svg" width="60" height="60" alt="Image Picker" />
          <br /><span style="font-weight: 500; color: #333;">Image Picker</span>
        </a>
      </td>
    </tr>
    <tr>
      <td align="center" style="width: 120px; height: 120px; background: white; border-radius: 12px; box-shadow: 0 4px 8px rgba(0,0,0,0.1); transition: all 0.3s; padding: 15px;">
        <a href="https://expressjs.com/" target="_blank" rel="noopener noreferrer">
          <img src="https://expressjs.com/images/favicon.png" width="60" height="60" alt="Express" style="background-color: white; border-radius: 10px; padding: 5px;" />
          <br /><span style="font-weight: 500; color: #333;">Express</span>
        </a>
      </td>
      <td align="center" style="width: 120px; height: 120px; background: white; border-radius: 12px; box-shadow: 0 4px 8px rgba(0,0,0,0.1); transition: all 0.3s; padding: 15px;">
        <a href="https://www.postgresql.org/" target="_blank" rel="noopener noreferrer">
          <img src="https://cdn.worldvectorlogo.com/logos/postgresql.svg" width="60" height="60" alt="PostgreSQL" />
          <br /><span style="font-weight: 500; color: #333;">PostgreSQL</span>
        </a>
      </td>
      <td align="center" style="width: 120px; height: 120px; background: white; border-radius: 12px; box-shadow: 0 4px 8px rgba(0,0,0,0.1); transition: all 0.3s; padding: 15px;">
        <a href="https://github.com/SendArcade/TokenMill" target="_blank" rel="noopener noreferrer">
          <img src="https://avatars.githubusercontent.com/u/82165905?s=48&v=4" width="60" height="60" alt="TokenMill" />
          <br /><span style="font-weight: 500; color: #333;">TokenMill</span>
        </a>
      </td>
      <td align="center" style="width: 120px; height: 120px; background: white; border-radius: 12px; box-shadow: 0 4px 8px rgba(0,0,0,0.1); transition: all 0.3s; padding: 15px;">
        <a href="https://www.pinata.cloud/" target="_blank" rel="noopener noreferrer">
          <img src="https://avatars.githubusercontent.com/u/43088506?s=200&v=4" width="60" height="60" alt="Pinata" />
          <br /><span style="font-weight: 500; color: #333;">Pinata</span>
        </a>
      </td>
      <td align="center" style="width: 120px; height: 120px; background: white; border-radius: 12px; box-shadow: 0 4px 8px rgba(0,0,0,0.1); transition: all 0.3s; padding: 15px;">
        <a href="https://cloud.google.com/storage" target="_blank" rel="noopener noreferrer">
          <img src="https://www.vectorlogo.zone/logos/google_cloud/google_cloud-icon.svg" width="60" height="60" alt="Google Cloud" />
          <br /><span style="font-weight: 500; color: #333;">GCP Storage</span>
        </a>
      </td>
    </tr>
  </table>
</div>

## Prerequisites

- Node.js >= 18
- pnpm or yarn or npm
- iOS: XCode and CocoaPods
- Android: Android Studio and Android SDK
- [Expo CLI](https://docs.expo.dev/get-started/installation/)
- PostgreSQL database (for the server)

## Quick Start

1. Clone the repository:

   ```sh
   git clone https://github.com/SendArcade/solana-app-kit.git
   cd solana-app-kit
   ```

2. Install dependencies:

   ```sh
   pnpm install
   ```

3. Start the Expo development server:

   ```sh
   pnpm start
   ```

4. Run on a specific platform:

   ```sh
   # For iOS
   npx expo run:ios

   # For Android
   npx expo run:android
   ```

To run in development mode with cache clearing:

```sh
pnpm start --dev --clear
```

## Hotkeys

When running the Expo development server:

- Press `i` to open on iOS simulator
- Press `a` to open on Android emulator
- Press `w` to open in web browser
- Press `r` to reload the app
- Press `m` to toggle the menu
- Press `d` to open developer tools

## Development Mode Guide

For details on running the app in development mode, including environment variable handling and troubleshooting, please refer to the [Development Mode Guide](docs/DEV_MODE.md).

## Getting Started

This project consists of two main parts:

1. React Native mobile application (in the root directory)
2. Backend server (in the `server` directory)

### Mobile App Installation

1. Clone the repository:

   ```sh
   git clone https://github.com/SendArcade/solana-app-kit.git
   cd solana-app-kit
   ```

2. Install dependencies:

   ```sh
   pnpm install
<<<<<<< HEAD
   # or
   yarn install
=======
>>>>>>> 50a9b381
   ```

3. Set up environment variables:
   Create a `.env.local` file in the root directory with the necessary variables as shown in the example below:

   ```
   # Blockchain
   CLUSTER=mainnet-beta

   # Authentication
   PRIVY_APP_ID=your_privy_app_id
   PRIVY_CLIENT_ID=your_privy_client_id
   DYNAMIC_ENVIRONMENT_ID=your_dynamic_env_id

   # Turnkey wallet
   TURNKEY_BASE_URL=https://api.turnkey.com
   TURNKEY_RP_ID=host.exp.exponent
   TURNKEY_RP_NAME=send-fi
   TURNKEY_ORGANIZATION_ID=your_turnkey_organization_id
   TURNKEY_API_PUBLIC_KEY=your_turnkey_public_key
   TURNKEY_API_PRIVATE_KEY=your_turnkey_private_key

   # APIs
   HELIUS_API_KEY=your_helius_api_key
   HELIUS_RPC_CLUSTER=mainnet
   HELIUS_STAKED_URL=your_helius_staked_url
   HELIUS_STAKED_API_KEY=your_helius_staked_api_key
   SERVER_URL=your_server_url
   TENSOR_API_KEY=your_tensor_api_key
   PARA_API_KEY=your_para_api_key
   COINGECKO_API_KEY=your_coingecko_api_key
   BIRDEYE_API_KEY=your_birdeye_api_key
   COIN_MARKE_CAPAPI_KEY=your_coinmarketcap_api_key
   ```

### Server Installation

1. Navigate to the server directory:

   ```sh
   cd server
   ```

2. Install server dependencies:

   ```sh
   pnpm install
   ```

3. Set up server environment variables:

   ```sh
   cp .env.example .env
   ```

   Required server environment variables:

   ```
   WALLET_PRIVATE_KEY=your_wallet_private_key
   RPC_URL=your_helius_rpc_url
   TOKEN_MILL_PROGRAMID=your_token_mill_program_id
   TOKEN_MILL_CONFIG_PDA=your_token_mill_config_pda
   SWAP_AUTHORITY_KEY=your_swap_authority_key

   # Pinata for IPFS
   PINATA_JWT=your_pinata_jwt
   PINATA_GATEWAY=your_pinata_gateway
   PINATA_SECRET=your_pinata_secret
   PINATA_API_KEY=your_pinata_api_key

   # Database and Storage
   DATABASE_URL=your_postgresql_url
   GCS_BUCKET_NAME=your_gcs_bucket_name
   SERVICE_ACCOUNT_EMAIL=your_service_account_email

   # Turnkey
   TURNKEY_API_URL=https://api.turnkey.com
   TURNKEY_ORGANIZATION_ID=your_turnkey_organization_id
   TURNKEY_API_PUBLIC_KEY=your_turnkey_api_public_key
   TURNKEY_API_PRIVATE_KEY=your_turnkey_api_private_key
   ```

4. Start the development server:
   ```sh
   pnpm dev
   # or
   yarn dev
   ```

For more details about the server, see the [Server README](server/README.md).

### Environment Variables for EAS Builds

The project is configured to use the `.env.local` file for both local development and EAS builds. When building with EAS, the environment file is automatically loaded:

```sh
# Example for a development build on Android
npx eas build --profile development --platform android
```

The configuration in `eas.json` specifies the `.env.local` file for each build profile. The babel configuration dynamically loads this file during the build process.

### Running the Mobile App

#### Start Metro Bundler

```sh
pnpm start
# or
yarn start
# or
npm start
```

#### iOS

For iOS, you need to install CocoaPods dependencies first:

```sh
# Install Ruby bundler (first time only)
bundle install

# Install CocoaPods dependencies
bundle exec pod install
```

Then run the app:

```sh
pnpm ios
# or
yarn ios
# or
npm run ios
```

#### Android

```sh
pnpm android
# or
yarn android
# or
npm run android
```

## Project Structure

```
solana-app-kit/
├── src/                # Mobile app source code
│   ├── assets/         # Images, icons, and other static assets
│   ├── components/     # Reusable UI components
│   ├── context/        # React context providers
│   ├── hooks/          # Custom React hooks
│   ├── modules/        # Feature modules (core functionality)
│   │   ├── mercuro/    # Advanced financial utilities
│   │   ├── nft/        # NFT display and management
│   │   ├── onChainData/ # On-chain data fetching and display
│   │   ├── pumpFun/    # Pump.fun integration
│   │   ├── pumpSwap/   # Token swapping and liquidity pools
│   │   ├── tokenMill/  # Token creation and management
│   │   └── walletProviders/ # Wallet connection adapters
│   ├── navigation/     # Navigation configuration
│   ├── screens/        # App screens and UI flows
│   ├── services/       # API integrations and business logic
│   ├── state/          # Redux store and slices
│   ├── types/          # TypeScript type definitions
│   └── utils/          # Utility functions and helpers
├── server/             # Backend server code
│   ├── src/            # Server source code
│   │   ├── controllers/ # Controller functions
│   │   ├── db/         # Database configuration
│   │   ├── routes/     # API endpoints
│   │   ├── service/    # Service implementations
│   │   ├── types/      # TypeScript types
│   │   └── utils/      # Utility functions
│   ├── .env.example    # Example environment variables
│   └── README.md       # Server documentation
├── App.tsx             # Main application component
├── index.js            # Entry point
├── docs/               # Documentation files
├── CONTRIBUTING.md     # Contribution guidelines
└── package.json        # Dependencies and scripts
```

## Modules

<div style="background: linear-gradient(to right, #00C08B, #00E599); border-radius: 8px; padding: 15px; margin-bottom: 20px; color: white;">
  <p style="font-size: 1.1em; margin-top: 0;">The Solana App Kit provides several modular features that can be used independently:</p>

  <h3 style="color: white;">🔐 walletProviders</h3>
  <ul style="padding-left: 20px;">
    <li><strong>Multiple wallet connection methods</strong> (Privy, Dynamic, Mobile Wallet Adapter)</li>
    <li><strong>Standardized wallet interface</strong></li>
    <li><strong>Transaction handling</strong> across providers</li>
    <li><strong>Support for embedded wallets</strong>, social login, and external wallets</li>
  </ul>

  <h3 style="color: white;">🪙 tokenMill</h3>
  <ul style="padding-left: 20px;">
    <li><strong>Token creation</strong> with configurable parameters</li>
    <li><strong>Bonding curve configuration</strong> for token pricing</li>
    <li><strong>Token swapping</strong> (buy/sell) functionality</li>
    <li><strong>Staking tokens</strong> for rewards</li>
    <li><strong>Creating and releasing</strong> vesting plans</li>
    <li><strong>Fund management</strong> for users and markets</li>
  </ul>

  <h3 style="color: white;">📊 onChainData</h3>
  <ul style="padding-left: 20px;">
    <li><strong>Fetching on-chain data</strong> with optimized RPC calls</li>
    <li><strong>Token balance tracking</strong></li>
    <li><strong>Transaction history</strong> display</li>
    <li><strong>Real-time data</strong> synchronization</li>
  </ul>

  <h3 style="color: white;">🖼️ nft</h3>
  <ul style="padding-left: 20px;">
    <li><strong>NFT display, management</strong>, and trading</li>
    <li><strong>Collection viewing</strong> with floor prices</li>
    <li><strong>Compressed NFT</strong> support</li>
    <li><strong>Integration</strong> with threads and posts</li>
  </ul>

  <h3 style="color: white;">💱 pumpSwap</h3>
  <ul style="padding-left: 20px;">
    <li><strong>Token swapping</strong> using PumpSwap SDK</li>
    <li><strong>Liquidity pool creation</strong> with custom token pairs</li>
    <li><strong>Liquidity management</strong> (add and remove liquidity)</li>
    <li><strong>Pool creation</strong> with custom parameters</li>
    <li><strong>Real-time quotes</strong> and price impact estimates</li>
    <li><strong>Transaction status</strong> monitoring</li>
  </ul>

  <h3 style="color: white;">🚀 pumpFun</h3>
  <ul style="padding-left: 20px;">
    <li><strong>Integration</strong> with the Pump.fun ecosystem</li>
    <li><strong>Meme token creation</strong> and management</li>
    <li><strong>Community engagement</strong> tools</li>
  </ul>

  <!-- <h3 style="color: white;">💸 mercuro</h3>
  <ul style="padding-left: 20px;">
    <li><strong>Advanced financial</strong> transaction utilities</li>
    <li><strong>Custom financial</strong> operations</li>
  </ul> -->
</div>

## Contributing

Contributions are welcome! Please feel free to submit a Pull Request.

For detailed guidelines on how to contribute to this project, see our [Contributing Guide](CONTRIBUTING.md).

## Contributors

<div align="center">
  <a href="https://github.com/SendArcade/solana-app-kit/graphs/contributors">
    <img src="https://contrib.rocks/image?repo=SendArcade/solana-app-kit" alt="Contributors" />
  </a>
</div>

## Security

This toolkit handles transaction generation, signing and sending, using provided wallets. Always ensure you're using it in a secure environment and never share your private keys.

## Troubleshooting

Common issues and their solutions:

- **Expo build errors**: Clear your cache with `expo start --clear`
- **Wallet connection issues**: Ensure you're using the correct provider and have properly configured environment variables
- **iOS simulator issues**: Try resetting the simulator or running `pod install` in the iOS directory

## Community

Join our community to get help, share your projects, and contribute:

- [Discord](https://discord.gg/sendarcade)
- [Twitter](https://x.com/sendarcadefun)

## License

This project is licensed under the Apache-2.0 License - see the LICENSE file for details.

---

Built with ❤️ for the Solana ecosystem by Send Arcade<|MERGE_RESOLUTION|>--- conflicted
+++ resolved
@@ -316,11 +316,6 @@
 
    ```sh
    pnpm install
-<<<<<<< HEAD
-   # or
-   yarn install
-=======
->>>>>>> 50a9b381
    ```
 
 3. Set up environment variables:
